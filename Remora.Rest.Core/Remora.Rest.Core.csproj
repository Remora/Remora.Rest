<<<<<<< HEAD
<Project Sdk="Remora.Sdk">
=======
<Project Sdk="Remora.Sdk/2.0.1">
>>>>>>> 80f1d2c8
    <PropertyGroup>
        <VersionPrefix>2.0.5</VersionPrefix>
        <Description>Core types for working with REST-oriented data models, such as logically optional fields and snowflake identifiers.</Description>
        <PackageReleaseNotes>
            Upgrade Remora.Sdk and nuget packages.
        </PackageReleaseNotes>
    </PropertyGroup>
</Project><|MERGE_RESOLUTION|>--- conflicted
+++ resolved
@@ -1,8 +1,4 @@
-<<<<<<< HEAD
 <Project Sdk="Remora.Sdk">
-=======
-<Project Sdk="Remora.Sdk/2.0.1">
->>>>>>> 80f1d2c8
     <PropertyGroup>
         <VersionPrefix>2.0.5</VersionPrefix>
         <Description>Core types for working with REST-oriented data models, such as logically optional fields and snowflake identifiers.</Description>
